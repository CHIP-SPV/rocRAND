--- conflicted
+++ resolved
@@ -62,25 +62,13 @@
     if(CXX_VERSION_STRING MATCHES "clang")
         target_link_libraries(rocrand PRIVATE hip::device)
     else()
-<<<<<<< HEAD
-        target_link_libraries(rocrand
-            PRIVATE
-                # We keep hip::device private, because otherwise it's not possible
-                # to link to roc::rocrand when using different compiler than hcc,
-                # hip::device adds hcc-specific compilation flags.
-                hip::device
-                hcc::hccshared
-        )
-=======
       target_link_libraries(rocrand
           PRIVATE
               # We keep hip::device private, because otherwise it's not possible
               # to link to roc::rocrand when using different compiler than hcc,
               # hip::device adds hcc-specific compilation flags.
               hip::device
-             # hcc::hccshared
       )
->>>>>>> f154eb13
     endif()
     set(rocrand_DEPENDENCIES "hip")
     if(BUILD_STATIC_LIBS)
@@ -256,14 +244,11 @@
             target_link_libraries(hiprand_static PRIVATE rocrand hip::device)
         endif()
     else()
-<<<<<<< HEAD
-        target_link_libraries(hiprand PRIVATE rocrand hip::device hcc::hccshared)
         if(BUILD_STATIC_LIBS)
-            target_link_libraries(hiprand_static PRIVATE rocrand hip::device hcc::hccshared)
-        endif()
-=======
+            target_link_libraries(hiprand_static PRIVATE rocrand hip::device)
+        endif()
+
       target_link_libraries(hiprand PRIVATE rocrand hip::device)
->>>>>>> f154eb13
     endif()
     foreach(amdgpu_target ${AMDGPU_TARGETS})
         target_link_libraries(hiprand PRIVATE --amdgpu-target=${amdgpu_target})
